"""
Implementation of the online algorithm from:
https://arxiv.org/pdf/2203.11618.
"""

from typing import Tuple

import jax
import jax.numpy as jnp

from fg import FactorGraph
from fg.gaussian import Gaussian


class Agent:
    def __init__(
        self,
        start_state: jnp.ndarray,
        end_pos: jnp.ndarray,
        agent_radius: float,
        crit_distance: float,
        delta_t: float,
        time_horizon: float = 10,
    ):
        self._start_state = start_state
        self._end_pos = end_pos
        self._n_agents = self._start_state.shape[0]
        self._agent_radius = agent_radius
        self._crit_distance = crit_distance
        self._delta_t = delta_t
        self._time_horizon = time_horizon

        self._state_transition = jnp.eye(4)
<<<<<<< HEAD
        self._state_transition = self._state_transition.at[:2,2:].set(jnp.eye(2) * self._delta_t)
        self._update_marginals = jax.jit(jax.vmap(lambda horizon_states: (self._state_transition @ horizon_states.T).T))

        self._factor_graph = FactorGraph(self._n_agents, self._time_horizon, self._end_pos, self._delta_t)
    
=======
        self._state_transition = self._state_transition.at[:2, 2:].set(
            jnp.eye(2) * self._delta_t
        )
        self._update_marginals = jax.jit(
            jax.vmap(
                lambda horizon_states: (self._state_transition @ horizon_states.T).T
            )
        )

        self._factor_graph = FactorGraph(
            self._n_agents,
            self._time_horizon,
            self._agent_radius,
            self._crit_distance,
            self._end_pos,
            self._delta_t,
        )

    def get_energy(self, beliefs, factor_likeliood):
        def energy_helper(info, precision, belief):
            return Gaussian(info, precision, jnp.ones(4))(belief)

        temp = jax.vmap(jax.vmap(energy_helper))(
            beliefs.info, beliefs.precision, factor_likeliood
        )
        return -temp.sum(axis=1)

>>>>>>> 5be6cdfd
    @jax.jit
    def run(self, states: jnp.ndarray, time: jnp.ndarray) -> jnp.ndarray:
        mean = states.copy()

        # code for inter robot
        inter_robot_var2fac_msgs = self._factor_graph.init_inter_robot_var2fac_msgs()
        inter_gbp_results = self._factor_graph.run_inter_robot_gbp_init(states, inter_robot_var2fac_msgs, time)
        inter_var2fac_msgs = inter_gbp_results["var2fac"]
        inter_fac2var_msgs = inter_gbp_results["fac2var"]

        def run_inter_gbp(carry, _):
            current_mean = carry[0]
            var2fac_msgs = carry[1]
            fac2var_msgs = carry[2]
            
            inter_gbp_results = self._factor_graph.run_inter_robot_gbp(current_mean, var2fac_msgs, fac2var_msgs, time)
            # marginals = gbp_results["marginals"]
            updated_var2fac_msgs = inter_gbp_results["var2fac"]
            updated_fac2var_msgs = inter_gbp_results["fac2var"]
            # updated_marginal_mean = self._extract_mean(marginals.info, marginals.precision) 

            # return (updated_marginal_mean, updated_var2fac_msgs, updated_fac2var_msgs)
            return (current_mean, updated_var2fac_msgs, updated_fac2var_msgs), _
        inter_gbp_results, _ = jax.lax.scan(run_inter_gbp, (mean, inter_var2fac_msgs, inter_fac2var_msgs), length=10)
        inter_fac2var_msgs = inter_gbp_results[2]
        # end for inter robot

        var2fac_msgs = self._factor_graph.init_var2fac_msgs()
        gbp_results = self._factor_graph.run_gbp_init(mean, var2fac_msgs)
        var2fac_msgs = gbp_results["var2fac"]
        fac2var_msgs = gbp_results["fac2var"]

        def run_gbp(carry, _):
            current_mean = carry[0]
            var2fac_msgs = carry[1]
            fac2var_msgs = carry[2]

            gbp_results = self._factor_graph.run_gbp(
                current_mean, var2fac_msgs, fac2var_msgs
            )
            marginals = gbp_results["marginals"]
            updated_var2fac_msgs = gbp_results["var2fac"]
            updated_fac2var_msgs = gbp_results["fac2var"]
<<<<<<< HEAD

            # Marginal mean and info
            updated_marginal_belief = self._extract_mean(marginals.info, marginals.precision) 

            return (updated_marginal_belief, updated_var2fac_msgs, updated_fac2var_msgs, marginals.precision), self._factor_graph.get_energy(updated_marginal_belief)
        gbp_results, energies = jax.lax.scan(run_gbp, (marginal_belief, var2fac_msgs, fac2var_msgs, jnp.zeros((2,4,4,4))), length=100)
        marginal_belief = gbp_results[0]
        next_states = self._update_marginals(marginal_belief)
=======
            updated_mean = self._extract_mean(
                marginals.info, marginals.precision
            )

            return (
                updated_mean,
                updated_var2fac_msgs,
                updated_fac2var_msgs,
            ), self.get_energy(marginals, updated_mean)

        gbp_results, energies = jax.lax.scan(
            run_gbp, (mean, var2fac_msgs, fac2var_msgs), length=100
        )
        mean = gbp_results[0]
        next_states = self._update_marginals(mean)
>>>>>>> 5be6cdfd
        return next_states, energies
    @jax.jit
    def _init_traj(self) -> jnp.ndarray:
        # key = jax.random.PRNGKey(0)
        # random_noise = jax.random.normal(key, (self._time_horizon, *self._start_state.T.shape))
        # def update_state(carry: jnp.ndarray, noise: jnp.ndarray) -> Tuple[jnp.array, int]:
        #     next_state = carry + noise
        #     next_state = next_state.at[2:,:].multiply(self._delta_t)
        #     return carry, next_state.T
        def update_state(carry: jnp.ndarray, _: jnp.ndarray) -> Tuple[jnp.ndarray, int]:
            next_state = self._state_transition @ carry
            return next_state, carry.T

        _, states = jax.lax.scan(
            update_state, self._start_state.T, length=self._time_horizon
        )
        initial_states = jnp.swapaxes(states, 0, 1)
        return initial_states

    def _extract_mean(self, info: jnp.ndarray, precision: jnp.ndarray) -> jnp.ndarray:
        def batched_extract_mean(state_info: jnp.ndarray, state_precision: jnp.ndarray):
            return (
                jnp.linalg.inv(state_precision) @ state_info.reshape(-1, 1)
            ).flatten()

        return jax.vmap(jax.vmap(batched_extract_mean))(info, precision)

    @jax.jit
    def _transition_to_next_state(self, current_state: jnp.ndarray) -> jnp.ndarray:
        def update_fn(state):
            x = self._state_transition @ state.reshape((4, 1))
            return x

        return jax.vmap(update_fn)(current_state)

    @property
    def initial_state(self) -> jnp.ndarray:
        return self._init_traj()

    @property
    def agent_radius(self) -> float:
        return self._agent_radius

    @property
    def n_agents(self) -> int:
        return self._n_agents

    @property
    def end_pos(self) -> jnp.ndarray:
        return self._end_pos

    def _tree_flatten(self):
        children = (self._start_state, self._end_pos)
        aux_data = {
            "agent_radius": self._agent_radius,
            "crit_distance": self._crit_distance,
            "delta_t": self._delta_t,
            "time_horizon": self._time_horizon,
        }
        return children, aux_data

    @classmethod
    def _tree_unflatten(cls, aux_data, children):
        return cls(*children, **aux_data)


jax.tree_util.register_pytree_node(Agent, Agent._tree_flatten, Agent._tree_unflatten)<|MERGE_RESOLUTION|>--- conflicted
+++ resolved
@@ -31,13 +31,6 @@
         self._time_horizon = time_horizon
 
         self._state_transition = jnp.eye(4)
-<<<<<<< HEAD
-        self._state_transition = self._state_transition.at[:2,2:].set(jnp.eye(2) * self._delta_t)
-        self._update_marginals = jax.jit(jax.vmap(lambda horizon_states: (self._state_transition @ horizon_states.T).T))
-
-        self._factor_graph = FactorGraph(self._n_agents, self._time_horizon, self._end_pos, self._delta_t)
-    
-=======
         self._state_transition = self._state_transition.at[:2, 2:].set(
             jnp.eye(2) * self._delta_t
         )
@@ -65,7 +58,6 @@
         )
         return -temp.sum(axis=1)
 
->>>>>>> 5be6cdfd
     @jax.jit
     def run(self, states: jnp.ndarray, time: jnp.ndarray) -> jnp.ndarray:
         mean = states.copy()
@@ -109,32 +101,12 @@
             marginals = gbp_results["marginals"]
             updated_var2fac_msgs = gbp_results["var2fac"]
             updated_fac2var_msgs = gbp_results["fac2var"]
-<<<<<<< HEAD
-
-            # Marginal mean and info
             updated_marginal_belief = self._extract_mean(marginals.info, marginals.precision) 
 
-            return (updated_marginal_belief, updated_var2fac_msgs, updated_fac2var_msgs, marginals.precision), self._factor_graph.get_energy(updated_marginal_belief)
-        gbp_results, energies = jax.lax.scan(run_gbp, (marginal_belief, var2fac_msgs, fac2var_msgs, jnp.zeros((2,4,4,4))), length=100)
+            return (updated_marginal_belief, updated_var2fac_msgs, updated_fac2var_msgs), self.get_energy(marginals, updated_marginal_belief)
+        gbp_results, energies = jax.lax.scan(run_gbp, (marginal_belief, var2fac_msgs, fac2var_msgs), length=100)
         marginal_belief = gbp_results[0]
         next_states = self._update_marginals(marginal_belief)
-=======
-            updated_mean = self._extract_mean(
-                marginals.info, marginals.precision
-            )
-
-            return (
-                updated_mean,
-                updated_var2fac_msgs,
-                updated_fac2var_msgs,
-            ), self.get_energy(marginals, updated_mean)
-
-        gbp_results, energies = jax.lax.scan(
-            run_gbp, (mean, var2fac_msgs, fac2var_msgs), length=100
-        )
-        mean = gbp_results[0]
-        next_states = self._update_marginals(mean)
->>>>>>> 5be6cdfd
         return next_states, energies
     @jax.jit
     def _init_traj(self) -> jnp.ndarray:
