"""
Implementation of the online algorithm from:
https://arxiv.org/pdf/2203.11618.
"""

from typing import Tuple

import jax
import jax.numpy as jnp

from fg import FactorGraph
from fg.gaussian import Gaussian


class Agent:
    def __init__(
        self,
        start_state: jnp.ndarray,
        end_pos: jnp.ndarray,
        agent_radius: float,
        crit_distance: float,
        delta_t: float,
        time_horizon: float = 10,
    ):
        self._start_state = start_state
        self._end_pos = end_pos
        self._n_agents = self._start_state.shape[0]
        self._agent_radius = agent_radius
        self._crit_distance = crit_distance
        self._delta_t = delta_t
        self._time_horizon = time_horizon

        self._state_transition = jnp.eye(4)
        self._state_transition = self._state_transition.at[:2, 2:].set(
            jnp.eye(2) * self._delta_t
        )
        self._update_marginals = jax.jit(
            jax.vmap(
                lambda horizon_states: (self._state_transition @ horizon_states.T).T
            )
        )

        self._factor_graph = FactorGraph(
            self._n_agents,
            self._time_horizon + 1,
            self._agent_radius,
            self._crit_distance,
            self._end_pos,
            self._delta_t,
        )

    def get_energy(self, beliefs, factor_likeliood):
        def energy_helper(info, precision, belief):
            return Gaussian(info, precision, jnp.ones(4))(belief)

        temp = jax.vmap(jax.vmap(energy_helper))(
            beliefs.info, beliefs.precision, factor_likeliood
        )
        return -temp.sum(axis=1)

    @jax.jit
    def run(self, states: jnp.ndarray, time: jnp.ndarray) -> jnp.ndarray:
        mean = states.copy()

        # code for inter robot
        # inter_robot_var2fac_msgs = self._factor_graph.init_inter_robot_var2fac_msgs()
        # inter_gbp_results = self._factor_graph.run_inter_robot_gbp_init(states, inter_robot_var2fac_msgs, time)
        # inter_var2fac_msgs = inter_gbp_results["var2fac"]
        # inter_fac2var_msgs = inter_gbp_results["fac2var"]

        # def run_inter_gbp(carry, _):
        #     current_mean = carry[0]
        #     var2fac_msgs = carry[1]
        #     fac2var_msgs = carry[2]
            
        #     inter_gbp_results = self._factor_graph.run_inter_robot_gbp(current_mean, var2fac_msgs, fac2var_msgs, time)
        #     # marginals = gbp_results["marginals"]
        #     updated_var2fac_msgs = inter_gbp_results["var2fac"]
        #     updated_fac2var_msgs = inter_gbp_results["fac2var"]
        #     # updated_marginal_mean = self._extract_mean(marginals.info, marginals.precision) 

        #     # return (updated_marginal_mean, updated_var2fac_msgs, updated_fac2var_msgs)
        #     return (current_mean, updated_var2fac_msgs, updated_fac2var_msgs), _
        # inter_gbp_results, _ = jax.lax.scan(run_inter_gbp, (mean, inter_var2fac_msgs, inter_fac2var_msgs), length=10)
        # inter_fac2var_msgs = inter_gbp_results[2]
        # end for inter robot

        var2fac_msgs = self._factor_graph.init_var2fac_msgs()
        # gbp_results = self._factor_graph.run_gbp_init(mean, var2fac_msgs, inter_fac2var_msgs)
        gbp_results = self._factor_graph.run_gbp_init(mean, var2fac_msgs)
        var2fac_msgs = gbp_results["var2fac"]
        fac2var_msgs = gbp_results["fac2var"]
<<<<<<< HEAD
        # init_marginals = gbp_results["marginals"]
=======
>>>>>>> a07a8146

        def run_gbp(carry, _):
            current_mean = carry[0]
            var2fac_msgs = carry[1]
            fac2var_msgs = carry[2]

            # gbp_results = self._factor_graph.run_gbp(
            #     current_mean, var2fac_msgs, fac2var_msgs, inter_fac2var_msgs
            # )
            gbp_results = self._factor_graph.run_gbp(
                current_mean, var2fac_msgs, fac2var_msgs 
            )
            marginals = gbp_results["marginals"]
            updated_var2fac_msgs = gbp_results["var2fac"]
            updated_fac2var_msgs = gbp_results["fac2var"]
            updated_mean = self._extract_mean(
                marginals.info, marginals.precision
            )
<<<<<<< HEAD
=======

>>>>>>> a07a8146
            return (
                updated_mean,
                updated_var2fac_msgs,
                updated_fac2var_msgs,
            ), self._factor_graph.get_energy(marginals, updated_mean)

        gbp_results, energies = jax.lax.scan(
            run_gbp, (mean, var2fac_msgs, fac2var_msgs), length=200
        )
        mean = gbp_results[0]
        next_states = self._update_marginals(mean)
        return next_states, energies

    @jax.jit
    def _init_traj(self) -> jnp.ndarray:
        key = jax.random.PRNGKey(0)
        random_noise = jax.random.normal(key, (self._time_horizon, *self._start_state.T.shape))
        # def update_state(carry: jnp.ndarray, noise: jnp.ndarray) -> Tuple[jnp.array, int]:
        #     next_state = carry + noise
        #     next_state = next_state.at[2:,:].multiply(self._delta_t)
        #     return carry, next_state.T
        def update_state(carry: jnp.ndarray, noise: jnp.ndarray) -> Tuple[jnp.ndarray, int]:
            next_state = (self._state_transition @ carry) # + noise
            return next_state, carry.T

        _, states = jax.lax.scan(
            update_state, self._start_state.T, random_noise, length=self._time_horizon
        )
        initial_states = jnp.swapaxes(states, 0, 1)
        initial_states = jnp.concat((initial_states, self._end_pos[:,None,:]), axis=1)
        return initial_states

    def _extract_mean(self, info: jnp.ndarray, precision: jnp.ndarray) -> jnp.ndarray:
        def batched_extract_mean(state_info: jnp.ndarray, state_precision: jnp.ndarray):
            moments_mean = (jnp.linalg.inv(state_precision) @ state_info.reshape(-1, 1)).flatten()
            return moments_mean

        return jax.vmap(jax.vmap(batched_extract_mean))(info, precision)

    @jax.jit
    def _transition_to_next_state(self, current_state: jnp.ndarray) -> jnp.ndarray:
        def update_fn(state):
            x = self._state_transition @ state.reshape((4, 1))
            return x

        return jax.vmap(update_fn)(current_state)

    @property
    def initial_state(self) -> jnp.ndarray:
        return self._init_traj()

    @property
    def agent_radius(self) -> float:
        return self._agent_radius

    @property
    def n_agents(self) -> int:
        return self._n_agents

    @property
    def end_pos(self) -> jnp.ndarray:
        return self._end_pos

    def _tree_flatten(self):
        children = (self._start_state, self._end_pos)
        aux_data = {
            "agent_radius": self._agent_radius,
            "crit_distance": self._crit_distance,
            "delta_t": self._delta_t,
            "time_horizon": self._time_horizon,
        }
        return children, aux_data

    @classmethod
    def _tree_unflatten(cls, aux_data, children):
        return cls(*children, **aux_data)


jax.tree_util.register_pytree_node(Agent, Agent._tree_flatten, Agent._tree_unflatten)<|MERGE_RESOLUTION|>--- conflicted
+++ resolved
@@ -90,10 +90,6 @@
         gbp_results = self._factor_graph.run_gbp_init(mean, var2fac_msgs)
         var2fac_msgs = gbp_results["var2fac"]
         fac2var_msgs = gbp_results["fac2var"]
-<<<<<<< HEAD
-        # init_marginals = gbp_results["marginals"]
-=======
->>>>>>> a07a8146
 
         def run_gbp(carry, _):
             current_mean = carry[0]
@@ -112,10 +108,6 @@
             updated_mean = self._extract_mean(
                 marginals.info, marginals.precision
             )
-<<<<<<< HEAD
-=======
-
->>>>>>> a07a8146
             return (
                 updated_mean,
                 updated_var2fac_msgs,
